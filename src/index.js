const Sequelize = require('sequelize');

function capitalize(string) {
  return string.charAt(0).toUpperCase() + string.slice(1);
}

function toArray(value) {
  return Array.isArray(value) ? value : [value];
}

function clone(value) {
  return JSON.parse(JSON.stringify(value));
}

function cloneAttrs(model, attrs, excludeAttrs) {
  const clone = {};
  const attributes = model.attributes;
  for (const p in attributes) {
    if (excludeAttrs.indexOf(p) > -1) continue;
    const nestedClone = {};
    const attribute = attributes[p];
    for (const np in attribute) {
      if (attrs.indexOf(np) > -1) {
        nestedClone[np] = attribute[np];
      }
    }
    clone[p] = nestedClone;
  }
  return clone;
}

<<<<<<< HEAD
function versionAttributes(options) {
  const attributePrefix = options.attributePrefix || options.prefix;
  return {
    [`${attributePrefix}_id`]: {
      type: Sequelize.BIGINT,
      primaryKey: true,
      autoIncrement: true,
    },
    [`${attributePrefix}_type`]: {
      type: Sequelize.INTEGER,
      allowNull: false,
    },
    [`${attributePrefix}_timestamp`]: {
      type: Sequelize.DATE,
      allowNull: false,
    },
  };
}
=======
>>>>>>> e9c2d387

const VersionType = {
  CREATED: 1,
  UPDATED: 2,
  DELETED: 3,
};

const Hook = {
  AFTER_CREATE: 'afterCreate',
  AFTER_UPDATE: 'afterUpdate',
  AFTER_DESTROY: 'afterDestroy',
  AFTER_SAVE: 'afterSave',
  AFTER_BULK_CREATE: 'afterBulkCreate',
};

const defaults = {
  prefix: 'version',
  attributePrefix: '',
  suffix: '',
  schema: '',
  namespace: null,
  sequelize: null,
  exclude: [],
  tableUnderscored: true,
  underscored: true,
  versionAttributes: null,
};

function isEmpty(string) {
  return [undefined, null, NaN, ''].indexOf(string) > -1;
}

const hooks = [
  Hook.AFTER_CREATE,
  Hook.AFTER_UPDATE,
  Hook.AFTER_BULK_CREATE,
  Hook.AFTER_DESTROY,
];

const attrsToClone = ['type', 'field', 'get', 'set'];

function getVersionType(hook) {
  switch (hook) {
  case Hook.AFTER_CREATE:
  case Hook.AFTER_BULK_CREATE:
    return VersionType.CREATED;
  case Hook.AFTER_UPDATE:
    return VersionType.UPDATED;
  case Hook.AFTER_DESTROY:
    return VersionType.DELETED;
  }
  throw new Error('Version type not found for hook ' + hook);
}

function Version(model, customOptions) {
  const options = Object.assign({}, defaults, Version.defaults, customOptions);

<<<<<<< HEAD
  const { prefix, suffix, namespace, exclude } = options;
=======
  const {
    prefix,
    suffix,
    namespace,
    exclude,
    tableUnderscored,
    underscored,
  } = options;
>>>>>>> e9c2d387

  if (isEmpty(prefix) && isEmpty(suffix)) {
    throw new Error('Prefix or suffix must be informed in options.');
  }

  const sequelize = options.sequelize || model.sequelize;
  const schema = options.schema || model.options.schema;
  const attributePrefix = options.attributePrefix || options.prefix;
  const tableName = `${prefix ? `${prefix}${tableUnderscored ? '_' : ''}` : ''}${model.options.tableName || model.name}${suffix ? `${tableUnderscored ? '_' : ''}${suffix}` : ''}`;
  const versionFieldType = `${attributePrefix}${underscored ? '_t' : 'T'}ype`;
  const versionFieldId = `${attributePrefix}${underscored ? '_i' : 'I'}d`;
  const versionFieldTimestamp = `${attributePrefix}${underscored ? '_t' : 'T'}imestamp`;
  const versionModelName = `${capitalize(prefix)}${capitalize(model.name)}`;
<<<<<<< HEAD

  const versionAttrs =
    typeof options.versionAttributes === 'function'
      ? options.versionAttributes(options)
      : options.versionAttributes;

  const cloneModelAttrs = cloneAttrs(model, attrsToClone, exclude);
  const versionModelAttrs = Object.assign({}, cloneModelAttrs, versionAttrs);

  const tableName = `${prefix ? `${prefix}_` : ''}${model.options.tableName ||
    model.name}${suffix ? `_${suffix}` : ''}`;

  const versionFieldType = `${attributePrefix}_type`;
  const versionFieldTimestamp = `${attributePrefix}_timestamp`;
=======
  const versionAttrs = {
    [versionFieldId]: {
      type: Sequelize.BIGINT,
      primaryKey: true,
      autoIncrement: true,
    },
    [versionFieldType]: {
      type: Sequelize.INTEGER,
      allowNull: false,
    },
    [versionFieldTimestamp]: {
      type: Sequelize.DATE,
      allowNull: false,
    },
  };

  const cloneModelAttrs = cloneAttrs(model, attrsToClone, exclude);
  const versionModelAttrs = Object.assign({}, cloneModelAttrs, versionAttrs);
>>>>>>> e9c2d387

  const versionModelOptions = {
    schema,
    tableName,
    timestamps: false,
  };

  const versionModel = sequelize.define(
    versionModelName,
    versionModelAttrs,
    versionModelOptions
  );

  hooks.forEach(hook => {
    model.addHook(hook, (instanceData, { transaction }) => {
      const cls = namespace || Sequelize.cls;

      let versionTransaction;

      if (sequelize === model.sequelize) {
        versionTransaction = cls
          ? cls.get('transaction') || transaction
          : transaction;
      } else {
        versionTransaction = cls ? cls.get('transaction') : undefined;
      }

      const versionType = getVersionType(hook);
      const instancesData = toArray(instanceData);

      const versionData = instancesData.map(data => {
        return Object.assign({}, clone(data), {
          [versionFieldType]: versionType,
          [versionFieldTimestamp]: new Date(),
        });
      });

      return versionModel.bulkCreate(versionData, {
        transaction: versionTransaction,
      });
    });
  });

  versionModel.addScope('created', {
    where: { [versionFieldType]: VersionType.CREATED },
  });

  versionModel.addScope('updated', {
    where: { [versionFieldType]: VersionType.UPDATED },
  });

  versionModel.addScope('deleted', {
    where: { [versionFieldType]: VersionType.DELETED },
  });

  function getVersions(params) {
    let versionParams = {};

    const primaryKeys = Object.keys(model.attributes).filter(
      attr => model.attributes[attr].primaryKey
    );

    if (primaryKeys.length) {
      versionParams.where = primaryKeys
        .map(attr => ({ [attr]: this[attr] }))
        .reduce((a, b) => Object.assign({}, a, b));
    }

    if (params) {
      if (params.where)
        versionParams.where = Object.assign(
          {},
          params.where,
          versionParams.where
        );
      versionParams = Object.assign({}, params, versionParams);
    }

    return versionModel.findAll(versionParams);
  }

  // Sequelize V4
<<<<<<< HEAD
  if (model.prototype) {
    if (!model.prototype.hasOwnProperty('getVersions')) {
=======
  if (model.prototype){
    if (!model.prototype.hasOwnProperty('getVersions')){
>>>>>>> e9c2d387
      model.prototype.getVersions = getVersions;
    }

    //Sequelize V3 and above
  } else {
    const hooksForBind = hooks.concat([Hook.AFTER_SAVE]);

    hooksForBind.forEach(hook => {
      model.addHook(hook, instance => {
        const instances = toArray(instance);
        instances.forEach(i => {
          if (!i.getVersions) i.getVersions = getVersions;
        });
      });
    });
  }

  if (!model.getVersions) {
    model.getVersions = params => versionModel.findAll(params);
  }

  return versionModel;
}

Version.defaults = Object.assign({}, defaults);
Version.VersionType = VersionType;

module.exports = Version;<|MERGE_RESOLUTION|>--- conflicted
+++ resolved
@@ -28,28 +28,6 @@
   }
   return clone;
 }
-
-<<<<<<< HEAD
-function versionAttributes(options) {
-  const attributePrefix = options.attributePrefix || options.prefix;
-  return {
-    [`${attributePrefix}_id`]: {
-      type: Sequelize.BIGINT,
-      primaryKey: true,
-      autoIncrement: true,
-    },
-    [`${attributePrefix}_type`]: {
-      type: Sequelize.INTEGER,
-      allowNull: false,
-    },
-    [`${attributePrefix}_timestamp`]: {
-      type: Sequelize.DATE,
-      allowNull: false,
-    },
-  };
-}
-=======
->>>>>>> e9c2d387
 
 const VersionType = {
   CREATED: 1,
@@ -107,9 +85,6 @@
 function Version(model, customOptions) {
   const options = Object.assign({}, defaults, Version.defaults, customOptions);
 
-<<<<<<< HEAD
-  const { prefix, suffix, namespace, exclude } = options;
-=======
   const {
     prefix,
     suffix,
@@ -118,7 +93,6 @@
     tableUnderscored,
     underscored,
   } = options;
->>>>>>> e9c2d387
 
   if (isEmpty(prefix) && isEmpty(suffix)) {
     throw new Error('Prefix or suffix must be informed in options.');
@@ -132,7 +106,6 @@
   const versionFieldId = `${attributePrefix}${underscored ? '_i' : 'I'}d`;
   const versionFieldTimestamp = `${attributePrefix}${underscored ? '_t' : 'T'}imestamp`;
   const versionModelName = `${capitalize(prefix)}${capitalize(model.name)}`;
-<<<<<<< HEAD
 
   const versionAttrs =
     typeof options.versionAttributes === 'function'
@@ -147,7 +120,7 @@
 
   const versionFieldType = `${attributePrefix}_type`;
   const versionFieldTimestamp = `${attributePrefix}_timestamp`;
-=======
+
   const versionAttrs = {
     [versionFieldId]: {
       type: Sequelize.BIGINT,
@@ -166,7 +139,6 @@
 
   const cloneModelAttrs = cloneAttrs(model, attrsToClone, exclude);
   const versionModelAttrs = Object.assign({}, cloneModelAttrs, versionAttrs);
->>>>>>> e9c2d387
 
   const versionModelOptions = {
     schema,
@@ -249,13 +221,8 @@
   }
 
   // Sequelize V4
-<<<<<<< HEAD
   if (model.prototype) {
     if (!model.prototype.hasOwnProperty('getVersions')) {
-=======
-  if (model.prototype){
-    if (!model.prototype.hasOwnProperty('getVersions')){
->>>>>>> e9c2d387
       model.prototype.getVersions = getVersions;
     }
 
